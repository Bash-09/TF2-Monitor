<<<<<<< HEAD
use std::{collections::HashMap, convert::Infallible, net::SocketAddr, path::Path, sync::Arc};
=======
use std::{
    collections::HashMap,
    convert::Infallible,
    net::SocketAddr,
    path::{Path, PathBuf},
    sync::{Arc, Mutex},
};
>>>>>>> 67e693a7

use axum::{
    extract::{Query, State},
    http::{header, StatusCode},
    response::{sse::Event, IntoResponse, Redirect, Sse},
    routing::{get, post, put},
    Json, Router,
};
use chrono::{DateTime, Utc};
use event_loop::{try_get, Handled, HandlerStruct, Is};
use futures::Stream;
use include_dir::Dir;
use serde::{Deserialize, Serialize};
use steamid_ng::SteamID;
use tappet::SteamAPI;
use tokio::sync::{
    mpsc::{UnboundedReceiver, UnboundedSender},
    Mutex,
};
use tokio_stream::wrappers::ReceiverStream;

use super::command_manager::Command;
use crate::{
    console::{ConsoleOutput, SerializableEvent},
    events::{InternalPreferences, Preferences, UserUpdate, UserUpdates},
    player::{serialize_steamid_as_string, Friend, FriendInfo, Player, Players, SteamInfo},
    server::Gamemode,
    state::MACState,
    steam_api::{request_steam_info, ProfileLookupResult},
};
const HEADERS: [(header::HeaderName, &str); 2] = [
    (header::CONTENT_TYPE, "application/json"),
    (header::ACCESS_CONTROL_ALLOW_ORIGIN, "*"),
];

#[derive(Debug)]
#[allow(clippy::module_name_repetitions)]
pub enum WebRequest {
    /// Retrieve info on the active game
    GetGame(UnboundedSender<String>),
    /// Retrieve info on specific accounts
    PostUser(UserPostRequest, UnboundedSender<String>),
    /// Set Verdict and customData for specific accounts
    PutUser(HashMap<SteamID, UserUpdate>),
    /// Retrieve client preferences
    GetPrefs(UnboundedSender<String>),
    /// Set client preferences
    PutPrefs(Preferences),
    /// Retrieve a range of player history
    GetHistory(Pagination, UnboundedSender<String>),
    /// Retrieve the current playerlist
    GetPlayerlist(UnboundedSender<String>),
    /// Tell the client to execute console commands
    PostCommand(RequestedCommands),
}

struct PostUserRequest {
    send: UnboundedSender<String>,
    users: Vec<(SteamID, Option<SteamInfo>)>,
    waiting_users: Vec<SteamID>,
}

#[allow(clippy::module_name_repetitions)]
pub struct WebAPIHandler {
    profile_requests_in_progress: Vec<SteamID>,
    post_user_queue: Vec<PostUserRequest>,
}

impl<IM, OM> HandlerStruct<MACState, IM, OM> for WebAPIHandler
where
    IM: Is<WebRequest> + Is<ProfileLookupResult>,
    OM: Is<Command> + Is<Preferences> + Is<UserUpdates> + Is<ProfileLookupResult>,
{
    #[allow(clippy::cognitive_complexity)]
    fn handle_message(
        &mut self,
        state: &MACState,
        message: &IM,
    ) -> Option<event_loop::Handled<OM>> {
        if let Some(lookup_result) = try_get::<ProfileLookupResult>(message) {
            self.handle_profile_lookup(state, lookup_result);
        }

        match try_get::<WebRequest>(message)? {
            WebRequest::GetGame(tx) => {
                if tx.send(get_game_response(state)).is_err() {
                    tracing::error!("Failed to send response to API task.");
                }
            }
            WebRequest::PostUser(users, tx) => {
                return self.handle_post_user_request(state, users, tx.clone());
            }
            WebRequest::PutUser(users) => {
                return Handled::single(OM::from(UserUpdates(users.clone())));
            }
            WebRequest::GetPrefs(tx) => {
                if tx.send(get_prefs_response(state)).is_err() {
                    tracing::error!("Failed to send response to API task.");
                }
            }
            WebRequest::PutPrefs(prefs) => {
                return Handled::single(OM::from(prefs.clone()));
            }
            WebRequest::GetHistory(page, tx) => {
                if tx.send(get_history_response(state, page)).is_err() {
                    tracing::error!("Failed to send response to API task.");
                }
            }
            WebRequest::GetPlayerlist(tx) => {
                if tx.send(get_playerlist_response(state)).is_err() {
                    tracing::error!("Failed to send response to API task.");
                }
            }
            WebRequest::PostCommand(cmds) => {
                return Handled::multiple(
                    cmds.commands.iter().map(|cmd| Handled::single(cmd.clone())),
                );
            }
        }

        Handled::none()
    }
}

impl WebAPIHandler {
    #[must_use]
    pub fn new() -> Self {
        Self {
            profile_requests_in_progress: Vec::new(),
            post_user_queue: Vec::new(),
        }
    }

    fn handle_post_user_request<OM: Is<ProfileLookupResult>>(
        &mut self,
        state: &MACState,
        users: &UserPostRequest,
        send: UnboundedSender<String>,
    ) -> Option<Handled<OM>> {
        if state.settings.steam_api_key().is_empty() {
            return None;
        }

        let mut request = PostUserRequest {
            send,
            users: users
                .users
                .iter()
                .map(|s| (*s, state.players.steam_info.get(s).cloned()))
                .collect(),
            waiting_users: Vec::new(),
        };

        // Find just the users we don't have steam info on yet
        request.waiting_users = users
            .users
            .iter()
            .filter(|&s| {
                !self.profile_requests_in_progress.contains(s)
                    || !state.players.steam_info.contains_key(s)
            })
            .copied()
            .collect();

        self.profile_requests_in_progress
            .extend_from_slice(&request.waiting_users);

        // Make steam api requests
        let client = Arc::new(SteamAPI::new(state.settings.steam_api_key()));
        let out = Handled::multiple(request.waiting_users.chunks(100).map(|accounts| {
            let accounts = accounts.to_vec();
            let client = client.clone();
            Handled::future(async move {
                Some(ProfileLookupResult(request_steam_info(&client, &accounts).await).into())
            })
        }));

        let ready = request.waiting_users.is_empty();
        self.post_user_queue.push(request);

        if ready {
            self.send_waiting_post_user_responses(state);
        }

        out
    }

    fn handle_profile_lookup(&mut self, state: &MACState, result: &ProfileLookupResult) {
        let accounts = match &result.0 {
            Err(e) => {
                tracing::error!("Failed to lookup steam profiles: {e:?}");

                // Clear out waiting users and just send what we got,
                // because something has gone wrong.
                self.post_user_queue
                    .iter_mut()
                    .for_each(|req| req.waiting_users.clear());
                self.send_waiting_post_user_responses(state);

                return;
            }
            Ok(a) => a,
        };

        // Add any results that have been fetched to the appropriate requests
        for (id, lookup_result) in accounts {
            self.profile_requests_in_progress.retain(|s| s != id);

            let steam_info = match lookup_result {
                Err(e) => {
                    tracing::error!("Couldn't lookup profile {}: {e:?}", u64::from(*id));
                    continue;
                }
                Ok(a) => a,
            };

            self.post_user_queue.iter_mut().for_each(|req| {
                if let Some((id, info)) = req.users.iter_mut().find(|(s, _)| s == id) {
                    *info = Some(steam_info.clone());
                    req.waiting_users.retain(|s| s != id);
                }
            });
        }

        self.send_waiting_post_user_responses(state);
    }

    fn send_waiting_post_user_responses(&mut self, state: &MACState) {
        self.post_user_queue
            .iter()
            .filter(|req| req.waiting_users.is_empty())
            .for_each(|req| {
                let users: Vec<Player> = req
                    .users
                    .iter()
                    .map(|(id, si)| {
                        let mut player = state.players.get_serializable_player(*id);
                        player.steamInfo = si.as_ref();

                        if let Some(si) = si {
                            player.name = &si.account_name;
                        }

                        player
                    })
                    .collect();

                req.send
                    .send(serde_json::to_string(&users).expect("Epic serialization fail"))
                    .ok();
            });

        self.post_user_queue
            .retain(|req| !req.waiting_users.is_empty());
    }
}

impl Default for WebAPIHandler {
    fn default() -> Self {
        Self::new()
    }
}

#[derive(Clone)]
#[allow(clippy::module_name_repetitions)]
pub struct WebState {
    pub request: UnboundedSender<WebRequest>,
    pub ui: UISource,
}

impl WebState {
    #[must_use]
    pub fn new(ui: &UISource) -> (Self, UnboundedReceiver<WebRequest>) {
        let (tx, rx) = tokio::sync::mpsc::unbounded_channel();
        (
            Self {
                request: tx,
                ui: ui.clone(),
            },
            rx,
        )
    }
}

/// Start the web API server
///
/// # Panics
/// If the web server could not be started
#[allow(clippy::module_name_repetitions)]
pub async fn web_main(web_state: WebState, port: u16) {
    let api = Router::new()
        .route("/", get(ui_redirect))
        .route("/ui", get(ui_redirect))
        .route("/ui/*ui", get(get_ui))
        .route("/mac/game/v1", get(get_game))
        .route("/mac/user/v1", post(post_user))
        .route("/mac/user/v1", put(put_user))
        .route("/mac/pref/v1", get(get_prefs))
        .route("/mac/pref/v1", put(put_prefs))
        .route("/mac/game/events/v1", get(get_events))
        .route("/mac/history/v1", get(get_history))
        .route("/mac/playerlist/v1", get(get_playerlist))
        .route("/mac/commands/v1", post(post_commands))
        .layer(tower_http::cors::CorsLayer::permissive())
        .with_state(web_state);

    let addr = SocketAddr::from(([127, 0, 0, 1], port));
    tracing::info!("Starting web interface at http://{addr}");
    match axum::Server::try_bind(&addr) {
        Ok(builder) => {
            builder
                .serve(api.into_make_service())
                .await
                .expect("Server wasn't meant to exit.");
        }
        Err(e) => {
            tracing::error!("Failed to start web server: {e}");
            tracing::error!("This may occur if the app is already running.");
            std::process::exit(1);
        }
    }
}

async fn ui_redirect() -> impl IntoResponse {
    Redirect::permanent("/ui/index.html")
}

// UI

async fn get_ui(
    State(state): State<WebState>,
    axum::extract::Path(path): axum::extract::Path<String>,
) -> impl IntoResponse {
    state.ui.get_ui(&path).await
}

#[derive(Clone, Debug, Default)]
/// Where to get the web UI files to serve
pub enum UISource {
    Bundled(&'static Dir<'static>),
    /// Load from disk
    Dynamic(PathBuf),
    #[default]
    None,
}

impl UISource {
    pub async fn get_ui(&self, path: &str) -> impl IntoResponse {
        match self {
            UISource::Bundled(dir) => Self::get_bundled_ui(dir, path).into_response(),
            UISource::Dynamic(dir) => Self::get_dynamic_ui(dir, path).await.into_response(),
            UISource::None => {
                (
                    StatusCode::NOT_FOUND,
                    ([(header::CONTENT_TYPE, "text/html")]),
                    "<body><h1>There is no UI bundled with this version of the application.</h1></body>",
                ).into_response()
            }
        }
    }

    fn get_bundled_ui(dir: &'static Dir<'static>, path: &str) -> impl IntoResponse {
        dir.get_file(path).map_or_else(
            || {
                (
                    StatusCode::NOT_FOUND,
                    ([(header::CONTENT_TYPE, "text/html")]),
                    "<body><h1>404 Not Found</h1></body>",
                )
                    .into_response()
            },
            |file| {
                // Serve included file
                let content_type = guess_content_type(file.path());
                let headers = [
                    (header::CONTENT_TYPE, content_type),
                    (header::ACCESS_CONTROL_ALLOW_ORIGIN, "*"),
                ];
                (StatusCode::OK, headers, file.contents()).into_response()
            },
        )
    }

    async fn get_dynamic_ui(dir: &Path, path: &str) -> impl IntoResponse {
        let file_path = dir.join(path);

        if file_path.is_file() {
            let contents = tokio::fs::read(&file_path).await;

            match contents {
                Ok(contents) => {
                    let content_type = guess_content_type(&file_path);
                    let headers = [
                        (header::CONTENT_TYPE, content_type),
                        (header::ACCESS_CONTROL_ALLOW_ORIGIN, "*"),
                    ];
                    (StatusCode::OK, headers, contents).into_response()
                }
                Err(e) => {
                    tracing::error!("Failed to read file {:?}: {e}", &file_path);
                    (
                        StatusCode::INTERNAL_SERVER_ERROR,
                        ([(header::CONTENT_TYPE, "text/html")]),
                        "<body><h1>500 Internal Server Error</h1><p>Failed to read file in override web-ui directory</p></body>",
                    )
                        .into_response()
                }
            }
        } else {
            (
                StatusCode::NOT_FOUND,
                ([(header::CONTENT_TYPE, "text/html")]),
                "<body><h1>404 Not Found</h1></body>",
            )
                .into_response()
        }
    }
}

/// Attempts to guess the http MIME type of a given file extension.
/// Defaults to "application/octet-stream" if it is not recognised.
fn guess_content_type(path: &Path) -> &'static str {
    match path
        .extension()
        .and_then(|osstr| osstr.to_str())
        .unwrap_or("bin")
    {
        "htm" | "html" => "text/html",
        "jpg" | "jpeg" => "image/jpeg",
        "js" => "text/javascript",
        "json" => "application/json",
        "png" => "image/png",
        "weba" => "audio/weba",
        "webm" => "video/webm",
        "webp" => "image/webp",
        "txt" => "text/plain",
        "mp3" => "audio/mp3",
        "mp4" => "video/mp4",
        "ttf" => "font/ttf",
        "otf" => "font/otf",
        "css" => "text/css",
        _ => "application/octet-stream",
    }
}

// Game

async fn get_game(State(state): State<WebState>) -> impl IntoResponse {
    tracing::debug!("API: GET game");
    let (tx, mut rx) = tokio::sync::mpsc::unbounded_channel();
    if state.request.send(WebRequest::GetGame(tx)).is_err() {
        tracing::error!("Couldn't send API request to main thread.");
    }
    (rx.recv().await).map_or_else(
        || (StatusCode::SERVICE_UNAVAILABLE, HEADERS, String::new()),
        |resp| (StatusCode::OK, HEADERS, resp),
    )
}

fn get_game_response(state: &MACState) -> String {
    #[derive(Serialize)]
    #[allow(non_snake_case)]
    struct Game<'a> {
        map: Option<&'a str>,
        ip: Option<&'a str>,
        hostname: Option<&'a str>,
        maxPlayers: Option<u32>,
        numPlayers: Option<u32>,
        gamemode: Option<&'a Gamemode>,
        players: &'a Players,
    }

    let game = Game {
        map: state.server.map(),
        ip: state.server.ip(),
        hostname: state.server.hostname(),
        maxPlayers: state.server.max_players(),
        numPlayers: state.server.num_players(),
        gamemode: state.server.gamemode(),
        players: &state.players,
    };

    serde_json::to_string(&game).expect("Epic serialization fail")
}

// User

#[derive(Debug, Clone, Deserialize)]
pub struct UserPostRequest {
    pub users: Vec<SteamID>,
}

async fn post_user(
    State(state): State<WebState>,
    users: Json<UserPostRequest>,
) -> impl IntoResponse {
    tracing::debug!("API: POST user");
    let (tx, mut rx) = tokio::sync::mpsc::unbounded_channel();
    if state
        .request
        .send(WebRequest::PostUser(users.0, tx))
        .is_err()
    {
        tracing::error!("Couldn't send API request to main thread.");
    }
    (rx.recv().await).map_or_else(
        || (StatusCode::SERVICE_UNAVAILABLE, HEADERS, String::new()),
        |resp| (StatusCode::OK, HEADERS, resp),
    )
}

async fn put_user(
    State(state): State<WebState>,
    users: Json<HashMap<SteamID, UserUpdate>>,
) -> impl IntoResponse {
    tracing::debug!("API: PUT user");
    state.request.send(WebRequest::PutUser(users.0)).ok();
    (StatusCode::OK, HEADERS)
}

// Preferences

async fn get_prefs(State(state): State<WebState>) -> impl IntoResponse {
    tracing::debug!("API: GET prefs");
    let (tx, mut rx) = tokio::sync::mpsc::unbounded_channel();
    if state.request.send(WebRequest::GetPrefs(tx)).is_err() {
        tracing::error!("Couldn't send API request to main thread.");
    }
    (rx.recv().await).map_or_else(
        || (StatusCode::SERVICE_UNAVAILABLE, HEADERS, String::new()),
        |resp| (StatusCode::OK, HEADERS, resp),
    )
}

fn get_prefs_response(state: &MACState) -> String {
    let settings = &state.settings;
    let prefs = Preferences {
        internal: Some(InternalPreferences {
            friends_api_usage: Some(settings.friends_api_usage()),
            tf2_directory: Some(settings.tf2_directory().to_string_lossy().into()),
            rcon_password: Some(settings.rcon_password().to_owned()),
            steam_api_key: Some(settings.steam_api_key().to_owned()),
            masterbase_key: Some(settings.masterbase_key().to_owned()),
            masterbase_host: Some(settings.masterbase_host().to_owned()),
            rcon_port: Some(settings.rcon_port()),
            dumb_autokick: Some(settings.autokick_bots()),
        }),
        external: Some(settings.external_preferences().clone()),
    };

    serde_json::to_string(&prefs).expect("Epic serialization fail")
}

async fn put_prefs(State(state): State<WebState>, prefs: Json<Preferences>) -> impl IntoResponse {
    tracing::debug!("API: PUT prefs");
    state.request.send(WebRequest::PutPrefs(prefs.0)).ok();
    (StatusCode::OK, HEADERS)
}

// History

#[derive(Deserialize, Debug)]
#[serde(default)]
pub struct Pagination {
    pub from: usize,
    pub to: usize,
}

impl Default for Pagination {
    fn default() -> Self {
        Self { from: 0, to: 100 }
    }
}

async fn get_history(State(state): State<WebState>, page: Query<Pagination>) -> impl IntoResponse {
    tracing::debug!("API: GET history");
    let (tx, mut rx) = tokio::sync::mpsc::unbounded_channel();
    if state
        .request
        .send(WebRequest::GetHistory(page.0, tx))
        .is_err()
    {
        tracing::error!("Couldn't send API request to main thread.");
    }
    (rx.recv().await).map_or_else(
        || (StatusCode::SERVICE_UNAVAILABLE, HEADERS, String::new()),
        |resp| (StatusCode::OK, HEADERS, resp),
    )
}

fn get_history_response(state: &MACState, page: &Pagination) -> String {
    // let hVecDeque<SteamID> = &server.players().history;
    let history: Vec<Player> = state
        .players
        .history
        .iter()
        .rev()
        .skip(page.from)
        .take(page.to - page.from)
        .map(|&s| state.players.get_serializable_player(s))
        .collect();

    serde_json::to_string(&history).expect("Epic serialization fail")
}

// Playerlist

async fn get_playerlist(State(state): State<WebState>) -> impl IntoResponse {
    tracing::debug!("API: GET playerlist");
    let (tx, mut rx) = tokio::sync::mpsc::unbounded_channel();
    if state.request.send(WebRequest::GetPlayerlist(tx)).is_err() {
        tracing::error!("Couldn't send API request to main thread.");
    }
    (rx.recv().await).map_or_else(
        || (StatusCode::SERVICE_UNAVAILABLE, HEADERS, String::new()),
        |resp| (StatusCode::OK, HEADERS, resp),
    )
}

// Allowing non-snake-case here because this is the format the UI expects.
#[allow(non_snake_case)]
#[derive(Debug, Serialize)]
struct PlayerRecordResponse<'a> {
    name: &'a str,
    isSelf: bool,
    #[serde(serialize_with = "serialize_steamid_as_string")]
    steamID64: SteamID,
    convicted: Option<bool>,
    localVerdict: Option<String>,
    steamInfo: Option<&'a SteamInfo>,
    customData: &'a serde_json::Value,
    previousNames: Option<&'a [String]>,
    friends: Option<&'a [Friend]>,
    friendsIsPublic: Option<bool>,
    modified: DateTime<Utc>,
    created: DateTime<Utc>,
}

fn get_playerlist_response(state: &MACState) -> String {
    let records = &state.players.records.records;

    let records_mapped: Vec<PlayerRecordResponse> = records
        .iter()
        .map(|(id, record)| {
            let friends = state.players.friend_info.get(id);

            PlayerRecordResponse {
                name: state.players.get_name(*id).unwrap_or(""),
                isSelf: state.settings.steam_user().is_some_and(|user| user == *id),
                steamID64: *id,
                convicted: Some(false),
                localVerdict: Some(record.verdict().to_string()),
                steamInfo: state.players.steam_info.get(id),
                customData: record.custom_data(),
                previousNames: Some(record.previous_names()),
                friends: friends.map(FriendInfo::friends),
                friendsIsPublic: friends.and_then(|f| f.public),
                modified: record.modified(),
                created: record.created(),
            }
        })
        .collect();

    serde_json::to_string(&records_mapped).expect("Epic serialization fail")
}

// Commands

#[derive(Deserialize, Debug)]
pub struct RequestedCommands {
    commands: Vec<Command>,
}

async fn post_commands(
    State(state): State<WebState>,
    commands: Json<RequestedCommands>,
) -> impl IntoResponse {
    tracing::debug!("API: POST commands");
    state.request.send(WebRequest::PostCommand(commands.0)).ok();
    (StatusCode::OK, HEADERS)
}

// Events

type Subscriber = tokio::sync::mpsc::Sender<Result<Event, Infallible>>;
static SUBSCRIBERS: Mutex<Option<Vec<Subscriber>>> = Mutex::const_new(None);

/// Gets a SSE stream to listen for any updates the client can provide.
async fn get_events() -> Sse<impl Stream<Item = Result<Event, Infallible>>> {
    tracing::debug!("API: Events subcription");

    let (tx, rx) = tokio::sync::mpsc::channel::<Result<Event, Infallible>>(16);

    {
        let mut subscribers = SUBSCRIBERS.lock().await;
        if subscribers.is_none() {
            *subscribers = Some(Vec::new());
        }

        subscribers.as_mut().expect("Just set it to Some").push(tx);
    }

    Sse::new(ReceiverStream::new(rx))
}

/// Given a ConsoleOutput 'message', and a set of players in the current context, broadcast the ConsoleOutput event to
/// all subscribers (i.e. everyone thats grabbed an SSE stream channel). This also prunes closed channels from the subscribers
/// list.
/// 
/// This function is responsible for inserting the steam id fields into various ConsoleOutput events that don't have it populated
/// due to them being constructed in a stateless manner. The players map is constructed from the current MAC State at the message
/// handling phase.
/// 
/// Note: this function is 'fire and forget'. It does not check that the messages were succesfully sent or recieved on any of
///       the channels, nor does it check anything about the channels beyond whether or not the sending side is currently open.
pub async fn broadcast_event(conosle_output: ConsoleOutput, players: HashMap<String, SteamID>) {
    // We also set the steam_id fields in the events here before we serialise
    if let Some(event_json) = match conosle_output {
        ConsoleOutput::Chat(mut m) => {
            if let Some(id) = players.get(&m.player_name) {
                m.set_steam_id(*id);
            }
            let event = SerializableEvent::make_from(m);
            Some(serde_json::to_string(&event).expect("Serialisation failure"))
        }
        ConsoleOutput::Kill(mut m) => {
            if let Some(id) = players.get(&m.killer_name) {
                m.set_steam_id_killer(*id)
            }
            if let Some(id) = players.get(&m.victim_name) {
                m.set_steam_id_victim(*id)
            }
            let event = SerializableEvent::make_from(m);
            Some(serde_json::to_string(&event).expect("Serialisation failure"))
        }
        ConsoleOutput::DemoStop(m) => {
            let event = SerializableEvent::make_from(m);
            Some(serde_json::to_string(&event).expect("Serialisation failure"))
        }
        _ => None,
    } {
        let mut subscribers = SUBSCRIBERS.lock().await;
        if subscribers.is_some() {
            let subs = subscribers.as_mut().expect("Vector to publish to");
            // prune closed tx/rx pairs out of the subscribers list
            subs.retain(|sender| !sender.is_closed());
            let futs = subs
                .iter()
                .map(|sender| sender.send(Ok(Event::default().data(&event_json))));

            // We have created an iterator of Futures that promise to send the message down the channel
            // So we await them all by calling join_all, which does this, but without promising true concurrency.
            futures::future::join_all(futs).await;
        }
    }
}<|MERGE_RESOLUTION|>--- conflicted
+++ resolved
@@ -1,14 +1,10 @@
-<<<<<<< HEAD
-use std::{collections::HashMap, convert::Infallible, net::SocketAddr, path::Path, sync::Arc};
-=======
 use std::{
     collections::HashMap,
     convert::Infallible,
     net::SocketAddr,
     path::{Path, PathBuf},
-    sync::{Arc, Mutex},
+    sync::Arc,
 };
->>>>>>> 67e693a7
 
 use axum::{
     extract::{Query, State},
